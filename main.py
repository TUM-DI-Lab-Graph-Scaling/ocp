--- conflicted
+++ resolved
@@ -58,11 +58,8 @@
                 cpu=config.get("cpu", False),
                 slurm=config.get("slurm", {}),
                 noddp=config.get("noddp", False),
-<<<<<<< HEAD
-                deepspeed_config=config["deepspeed_config"]
-=======
+                deepspeed_config=config["deepspeed_config"],
                 profiler=config.get("profiler", {"enabled": False}),
->>>>>>> dd60195d
             )
             self.task = registry.get_task_class(config["mode"])(self.config)
             self.task.setup(self.trainer)
