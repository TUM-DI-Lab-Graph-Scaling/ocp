--- conflicted
+++ resolved
@@ -33,14 +33,6 @@
 
 
 def pyg2_data_transform(data: Data):
-<<<<<<< HEAD
-    # if we're on the new pyg (2.0 or later), we need to convert the data to the new format
-    if torch_geometric.__version__ >= "2.0":
-        if "_store" in data.__dict__.keys():
-            return Data(**data.to_dict())
-        else:
-            return Data(**data.__dict__)
-=======
     """
     if we're on the new pyg (2.0 or later) and if the Data stored is in older format
     we need to convert the data to the new format
@@ -50,7 +42,6 @@
             **{k: v for k, v in data.__dict__.items() if v is not None}
         )
 
->>>>>>> 794fac8c
     return data
 
 
