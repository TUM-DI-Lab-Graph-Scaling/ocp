"""
Copyright (c) Facebook, Inc. and its affiliates.

This source code is licensed under the MIT license found in the
LICENSE file in the root directory of this source tree.
"""
import datetime
import errno
import logging
import os
import random
import subprocess
from abc import ABC, abstractmethod
from collections import defaultdict

import deepspeed
import numpy as np
import torch
import torch.nn as nn
import torch.optim as optim
import yaml
from sklearn.metrics import log_loss
from torch.nn.parallel.distributed import DistributedDataParallel
from torch.utils.data import DataLoader
from tqdm import tqdm

import ocpmodels
from ocpmodels.common import distutils
from ocpmodels.common.data_parallel import (
    BalancedBatchSampler,
    OCPDataParallel,
    ParallelCollater,
)
from ocpmodels.common.registry import registry
from ocpmodels.common.utils import save_checkpoint
from ocpmodels.modules.evaluator import Evaluator
from ocpmodels.modules.exponential_moving_average import (
    ExponentialMovingAverage,
)
from ocpmodels.modules.loss import AtomwiseL2Loss, DDPLoss, L2MAELoss
from ocpmodels.modules.normalizer import Normalizer
from ocpmodels.modules.scheduler import LRScheduler
from ocpmodels.tracking.profiler import Phase, profiler_phase


@registry.register_trainer("base")
class BaseTrainer(ABC):
    def __init__(
        self,
        task,
        model,
        dataset,
        optimizer,
        identifier,
        normalizer=None,
        timestamp_id=None,
        run_dir=None,
        is_debug=False,
        is_hpo=False,
        print_every=100,
        seed=None,
        logger="tensorboard",
        local_rank=0,
        amp=False,
        cpu=False,
        name="base_trainer",
        slurm={},
        noddp=False,
<<<<<<< HEAD
        deepspeed_config=None,
=======
        profiler={"enabled": False},
>>>>>>> dd60195d
    ):
        self.name = name
        self.cpu = cpu
        self.epoch = 0
        self.step = 0

        if torch.cuda.is_available() and not self.cpu:
            self.device = torch.device(f"cuda:{local_rank}")
        else:
            self.device = torch.device("cpu")
            self.cpu = True  # handle case when `--cpu` isn't specified
            # but there are no gpu devices available
        if run_dir is None:
            run_dir = os.getcwd()

        if timestamp_id is None:
            timestamp = torch.tensor(datetime.datetime.now().timestamp()).to(
                self.device
            )
            # create directories from master rank only
            distutils.broadcast(timestamp, 0)
            timestamp = datetime.datetime.fromtimestamp(
                timestamp.int()
            ).strftime("%Y-%m-%d-%H-%M-%S")
            if identifier:
                self.timestamp_id = f"{timestamp}-{identifier}"
            else:
                self.timestamp_id = timestamp
        else:
            self.timestamp_id = timestamp_id

        try:
            commit_hash = (
                subprocess.check_output(
                    [
                        "git",
                        "-C",
                        ocpmodels.__path__[0],
                        "describe",
                        "--always",
                    ]
                )
                .strip()
                .decode("ascii")
            )
        # catch instances where code is not being run from a git repo
        except Exception:
            commit_hash = None

        logger_name = logger if isinstance(logger, str) else logger["name"]
        self.config = {
            "task": task,
            "model": model.pop("name"),
            "model_attributes": model,
            "optim": optimizer,
            "logger": logger,
            "amp": amp,
            "gpus": distutils.get_world_size() if not self.cpu else 0,
            "cmd": {
                "identifier": identifier,
                "print_every": print_every,
                "seed": seed,
                "timestamp_id": self.timestamp_id,
                "commit": commit_hash,
                "checkpoint_dir": os.path.join(
                    run_dir, "checkpoints", self.timestamp_id
                ),
                "results_dir": os.path.join(
                    run_dir, "results", self.timestamp_id
                ),
                "logs_dir": os.path.join(
                    run_dir, "logs", logger_name, self.timestamp_id
                ),
            },
            "slurm": slurm,
            "noddp": noddp,
<<<<<<< HEAD
            "deepspeed_config": deepspeed_config,
=======
            "profiler": profiler,
>>>>>>> dd60195d
        }
        # AMP Scaler
        self.scaler = torch.cuda.amp.GradScaler() if amp else None

        if "SLURM_JOB_ID" in os.environ and "folder" in self.config["slurm"]:
            self.config["slurm"]["job_id"] = os.environ["SLURM_JOB_ID"]
            self.config["slurm"]["folder"] = self.config["slurm"][
                "folder"
            ].replace("%j", self.config["slurm"]["job_id"])
        if isinstance(dataset, list):
            if len(dataset) > 0:
                self.config["dataset"] = dataset[0]
            if len(dataset) > 1:
                self.config["val_dataset"] = dataset[1]
            if len(dataset) > 2:
                self.config["test_dataset"] = dataset[2]
        elif isinstance(dataset, dict):
            self.config["dataset"] = dataset.get("train", None)
            self.config["val_dataset"] = dataset.get("val", None)
            self.config["test_dataset"] = dataset.get("test", None)
        else:
            self.config["dataset"] = dataset

        self.normalizer = normalizer
        # This supports the legacy way of providing norm parameters in dataset
        if self.config.get("dataset", None) is not None and normalizer is None:
            self.normalizer = self.config["dataset"]

        if not is_debug and distutils.is_master() and not is_hpo:
            os.makedirs(self.config["cmd"]["checkpoint_dir"], exist_ok=True)
            os.makedirs(self.config["cmd"]["results_dir"], exist_ok=True)
            os.makedirs(self.config["cmd"]["logs_dir"], exist_ok=True)

        self.is_debug = is_debug
        self.is_hpo = is_hpo

        if self.is_hpo:
            # conditional import is necessary for checkpointing

            # sets the hpo checkpoint frequency
            # default is no checkpointing
            self.hpo_checkpoint_every = self.config["optim"].get(
                "checkpoint_every", -1
            )

        if distutils.is_master():
            print(yaml.dump(self.config, default_flow_style=False))
        self.load()

        self.evaluator = Evaluator(task=name)

    def load(self):
        self.load_seed_from_config()
        self.load_logger()
        self.load_datasets()
        self.load_task()
        self.load_model()
        self.load_loss()
        self.load_optimizer()
        self.load_extras()
        if self.config["deepspeed_config"]:
            self.deepspeed_initialize()

    def deepspeed_initialize(self):
        """
        Initialize the DeepSpeed wrappers for model and optimizer. Depending on the selected mode,
        the optimizer is either just the default one from ocp or will be overwritten by DeepSpeed.
        """
        with open(self.config["deepspeed_config"], "r") as config_file:
            config = json.load(config_file)
            if "optimizer" in config:
                self.model, self.optimizer, _, _ = deepspeed.initialize(
                    config=self.config["deepspeed_config"],
                    model=self.model,
                    model_parameters=self.model.parameters(),
                )
            else:
                self.model, self.optimizer, _, _ = deepspeed.initialize(
                    config=self.config["deepspeed_config"],
                    model=self.model,
                    model_parameters=self.model.parameters(),
                    optimizer=self.optimizer,
                )
        logging.info("Deepspeed model successfully initialized!")

    def load_seed_from_config(self):
        # https://pytorch.org/docs/stable/notes/randomness.html
        seed = self.config["cmd"]["seed"]
        if seed is None:
            return

        random.seed(seed)
        np.random.seed(seed)
        torch.manual_seed(seed)
        torch.cuda.manual_seed_all(seed)
        torch.backends.cudnn.deterministic = True
        torch.backends.cudnn.benchmark = False

    def load_logger(self):
        self.logger = None
        if not self.is_debug and distutils.is_master() and not self.is_hpo:
            assert (
                self.config["logger"] is not None
            ), "Specify logger in config"

            logger = self.config["logger"]
            logger_name = logger if isinstance(logger, str) else logger["name"]
            assert logger_name, "Specify logger name"

            self.logger = registry.get_logger_class(logger_name)(self.config)

    def get_sampler(self, dataset, batch_size, shuffle):
        if "load_balancing" in self.config["optim"]:
            balancing_mode = self.config["optim"]["load_balancing"]
            force_balancing = True
        else:
            balancing_mode = "atoms"
            force_balancing = False

        sampler = BalancedBatchSampler(
            dataset,
            batch_size=batch_size,
            num_replicas=distutils.get_world_size(),
            rank=distutils.get_rank(),
            device=self.device,
            mode=balancing_mode,
            shuffle=shuffle,
            force_balancing=force_balancing,
        )
        return sampler

    def get_dataloader(self, dataset, sampler):
        loader = DataLoader(
            dataset,
            collate_fn=self.parallel_collater,
            num_workers=self.config["optim"]["num_workers"],
            pin_memory=True,
            batch_sampler=sampler,
        )
        return loader

    def load_datasets(self):
        self.parallel_collater = ParallelCollater(
            0 if self.cpu else 1,
            self.config["model_attributes"].get("otf_graph", False),
        )

        self.train_loader = self.val_loader = self.test_loader = None

        if self.config.get("dataset", None):
            self.train_dataset = registry.get_dataset_class(
                self.config["task"]["dataset"]
            )(self.config["dataset"])
            self.train_sampler = self.get_sampler(
                self.train_dataset,
                self.config["optim"]["batch_size"],
                shuffle=True,
            )
            self.train_loader = self.get_dataloader(
                self.train_dataset,
                self.train_sampler,
            )

            if self.config.get("val_dataset", None):
                self.val_dataset = registry.get_dataset_class(
                    self.config["task"]["dataset"]
                )(self.config["val_dataset"])
                self.val_sampler = self.get_sampler(
                    self.val_dataset,
                    self.config["optim"].get(
                        "eval_batch_size", self.config["optim"]["batch_size"]
                    ),
                    shuffle=False,
                )
                self.val_loader = self.get_dataloader(
                    self.val_dataset,
                    self.val_sampler,
                )

            if self.config.get("test_dataset", None):
                self.test_dataset = registry.get_dataset_class(
                    self.config["task"]["dataset"]
                )(self.config["test_dataset"])
                self.test_sampler = self.get_sampler(
                    self.test_dataset,
                    self.config["optim"].get(
                        "eval_batch_size", self.config["optim"]["batch_size"]
                    ),
                    shuffle=False,
                )
                self.test_loader = self.get_dataloader(
                    self.test_dataset,
                    self.test_sampler,
                )

        # Normalizer for the dataset.
        # Compute mean, std of training set labels.
        self.normalizers = {}
        if self.normalizer.get("normalize_labels", False):
            if "target_mean" in self.normalizer:
                self.normalizers["target"] = Normalizer(
                    mean=self.normalizer["target_mean"],
                    std=self.normalizer["target_std"],
                    device=self.device,
                )
            else:
                self.normalizers["target"] = Normalizer(
                    tensor=self.train_loader.dataset.data.y[
                        self.train_loader.dataset.__indices__
                    ],
                    device=self.device,
                )

    @abstractmethod
    def load_task(self):
        """Initialize task-specific information. Derived classes should implement this function."""

    def load_model(self):
        # Build model
        if distutils.is_master():
            logging.info(f"Loading model: {self.config['model']}")

        # TODO: depreicated, remove.
        bond_feat_dim = None
        bond_feat_dim = self.config["model_attributes"].get(
            "num_gaussians", 50
        )

        loader = self.train_loader or self.val_loader or self.test_loader
        self.model = registry.get_model_class(self.config["model"])(
            loader.dataset[0].x.shape[-1]
            if loader
            and hasattr(loader.dataset[0], "x")
            and loader.dataset[0].x is not None
            else None,
            bond_feat_dim,
            self.num_targets,
            **self.config["model_attributes"],
            deepspeed_config=self.config["deepspeed_config"],
        ).to(self.device)

        if distutils.is_master():
            logging.info(
                f"Loaded {self.model.__class__.__name__} with "
                f"{self.model.num_params} parameters."
            )

        if self.logger is not None:
            self.logger.watch(self.model)

        self.model = OCPDataParallel(
            self.model,
            output_device=self.device,
            num_gpus=1 if not self.cpu else 0,
        )
        if (
            distutils.initialized()
            and not self.config["noddp"]
            and not self.config["deepspeed_config"]
        ):
            self.model = DistributedDataParallel(
                self.model, device_ids=[self.device]
            )

    def load_checkpoint(self, checkpoint_path):
        if not os.path.isfile(checkpoint_path):
            raise FileNotFoundError(
                errno.ENOENT, "Checkpoint file not found", checkpoint_path
            )

        logging.info(f"Loading checkpoint from: {checkpoint_path}")
        map_location = torch.device("cpu") if self.cpu else self.device
        checkpoint = torch.load(checkpoint_path, map_location=map_location)
        self.epoch = checkpoint.get("epoch", 0)
        self.step = checkpoint.get("step", 0)
        self.best_val_metric = checkpoint.get("best_val_metric", None)
        self.primary_metric = checkpoint.get("primary_metric", None)

        # Load model, optimizer, normalizer state dict.
        # if trained with ddp and want to load in non-ddp, modify keys from
        # module.module.. -> module..
        first_key = next(iter(checkpoint["state_dict"]))
        if (
            not distutils.initialized() or self.config["noddp"]
        ) and first_key.split(".")[1] == "module":
            # No need for OrderedDict since dictionaries are technically ordered
            # since Python 3.6 and officially ordered since Python 3.7
            new_dict = {k[7:]: v for k, v in checkpoint["state_dict"].items()}
            self.model.load_state_dict(new_dict)
        elif distutils.initialized() and first_key.split(".")[1] != "module":
            new_dict = {
                f"module.{k}": v for k, v in checkpoint["state_dict"].items()
            }
            self.model.load_state_dict(new_dict)
        else:
            self.model.load_state_dict(checkpoint["state_dict"])

        if "optimizer" in checkpoint:
            self.optimizer.load_state_dict(checkpoint["optimizer"])
        if "scheduler" in checkpoint and checkpoint["scheduler"] is not None:
            self.scheduler.scheduler.load_state_dict(checkpoint["scheduler"])
        if "ema" in checkpoint and checkpoint["ema"] is not None:
            self.ema.load_state_dict(checkpoint["ema"])
        else:
            self.ema = None

        for key in checkpoint["normalizers"]:
            if key in self.normalizers:
                self.normalizers[key].load_state_dict(
                    checkpoint["normalizers"][key]
                )
            if self.scaler and checkpoint["amp"]:
                self.scaler.load_state_dict(checkpoint["amp"])

    def load_loss(self):
        self.loss_fn = {}
        self.loss_fn["energy"] = self.config["optim"].get("loss_energy", "mae")
        self.loss_fn["force"] = self.config["optim"].get("loss_force", "mae")
        for loss, loss_name in self.loss_fn.items():
            if loss_name in ["l1", "mae"]:
                self.loss_fn[loss] = nn.L1Loss()
            elif loss_name == "mse":
                self.loss_fn[loss] = nn.MSELoss()
            elif loss_name == "l2mae":
                self.loss_fn[loss] = L2MAELoss()
            elif loss_name == "atomwisel2":
                self.loss_fn[loss] = AtomwiseL2Loss()
            else:
                raise NotImplementedError(
                    f"Unknown loss function name: {loss_name}"
                )
            self.loss_fn[loss] = DDPLoss(self.loss_fn[loss])

    def load_optimizer(self):
        optimizer = self.config["optim"].get("optimizer", "AdamW")
        optimizer = getattr(optim, optimizer)

        if self.config["optim"].get("weight_decay", 0) > 0:

            # Do not regularize bias etc.
            params_decay = []
            params_no_decay = []
            for name, param in self.model.named_parameters():
                if param.requires_grad:
                    if "embedding" in name:
                        params_no_decay += [param]
                    elif "frequencies" in name:
                        params_no_decay += [param]
                    elif "bias" in name:
                        params_no_decay += [param]
                    else:
                        params_decay += [param]

            self.optimizer = optimizer(
                [
                    {"params": params_no_decay, "weight_decay": 0},
                    {
                        "params": params_decay,
                        "weight_decay": self.config["optim"]["weight_decay"],
                    },
                ],
                lr=self.config["optim"]["lr_initial"],
                **self.config["optim"].get("optimizer_params", {}),
            )
        else:
            self.optimizer = optimizer(
                params=self.model.parameters(),
                lr=self.config["optim"]["lr_initial"],
                **self.config["optim"].get("optimizer_params", {}),
            )

    def load_extras(self):
        self.scheduler = LRScheduler(self.optimizer, self.config["optim"])
        self.clip_grad_norm = self.config["optim"].get("clip_grad_norm")
        self.ema_decay = self.config["optim"].get("ema_decay")
        if self.ema_decay:
            self.ema = ExponentialMovingAverage(
                self.model.parameters(),
                self.ema_decay,
            )
        else:
            self.ema = None

    def save(
        self,
        metrics=None,
        checkpoint_file="checkpoint.pt",
        training_state=True,
    ):
        if not self.is_debug and distutils.is_master():
            if training_state:
                save_checkpoint(
                    {
                        "epoch": self.epoch,
                        "step": self.step,
                        "state_dict": self.model.state_dict(),
                        "optimizer": self.optimizer.state_dict(),
                        "scheduler": self.scheduler.scheduler.state_dict()
                        if self.scheduler.scheduler_type != "Null"
                        else None,
                        "normalizers": {
                            key: value.state_dict()
                            for key, value in self.normalizers.items()
                        },
                        "config": self.config,
                        "val_metrics": metrics,
                        "ema": self.ema.state_dict() if self.ema else None,
                        "amp": self.scaler.state_dict()
                        if self.scaler
                        else None,
                        "best_val_metric": self.best_val_metric,
                        "primary_metric": self.config["task"].get(
                            "primary_metric",
                            self.evaluator.task_primary_metric[self.name],
                        ),
                    },
                    checkpoint_dir=self.config["cmd"]["checkpoint_dir"],
                    checkpoint_file=checkpoint_file,
                )
            else:
                if self.ema:
                    self.ema.store()
                    self.ema.copy_to()
                save_checkpoint(
                    {
                        "state_dict": self.model.state_dict(),
                        "normalizers": {
                            key: value.state_dict()
                            for key, value in self.normalizers.items()
                        },
                        "config": self.config,
                        "val_metrics": metrics,
                        "amp": self.scaler.state_dict()
                        if self.scaler
                        else None,
                    },
                    checkpoint_dir=self.config["cmd"]["checkpoint_dir"],
                    checkpoint_file=checkpoint_file,
                )
                if self.ema:
                    self.ema.restore()

    def save_hpo(self, epoch, step, metrics, checkpoint_every):
        # default is no checkpointing
        # checkpointing frequency can be adjusted by setting checkpoint_every in steps
        # to checkpoint every time results are communicated to Ray Tune set checkpoint_every=1
        if checkpoint_every != -1 and step % checkpoint_every == 0:
            with tune.checkpoint_dir(  # noqa: F821
                step=step
            ) as checkpoint_dir:
                path = os.path.join(checkpoint_dir, "checkpoint")
                torch.save(self.save_state(epoch, step, metrics), path)

    def hpo_update(
        self, epoch, step, train_metrics, val_metrics, test_metrics=None
    ):
        progress = {
            "steps": step,
            "epochs": epoch,
            "act_lr": self.optimizer.param_groups[0]["lr"],
        }
        # checkpointing must occur before reporter
        # default is no checkpointing
        self.save_hpo(
            epoch,
            step,
            val_metrics,
            self.hpo_checkpoint_every,
        )
        # report metrics to tune
        tune_reporter(  # noqa: F821
            iters=progress,
            train_metrics={
                k: train_metrics[k]["metric"] for k in self.metrics
            },
            val_metrics={k: val_metrics[k]["metric"] for k in val_metrics},
            test_metrics=test_metrics,
        )

    @abstractmethod
    def train(self):
        """Derived classes should implement this function."""

    @torch.no_grad()
    def validate(self, split="val", disable_tqdm=False):
        if distutils.is_master():
            logging.info(f"Evaluating on {split}.")
        if self.is_hpo:
            disable_tqdm = True

        self.model.eval()
        if self.ema:
            self.ema.store()
            self.ema.copy_to()

        evaluator, metrics = Evaluator(task=self.name), {}
        rank = distutils.get_rank()

        loader = self.val_loader if split == "val" else self.test_loader

        for i, batch in tqdm(
            enumerate(loader),
            total=len(loader),
            position=rank,
            desc="device {}".format(rank),
            disable=disable_tqdm,
        ):
            # Forward.
            with torch.cuda.amp.autocast(enabled=self.scaler is not None):
                out = self._forward(batch)
            loss = self._compute_loss(out, batch)

            # Compute metrics.
            metrics = self._compute_metrics(out, batch, evaluator, metrics)
            metrics = evaluator.update("loss", loss.item(), metrics)

        aggregated_metrics = {}
        for k in metrics:
            aggregated_metrics[k] = {
                "total": distutils.all_reduce(
                    metrics[k]["total"], average=False, device=self.device
                ),
                "numel": distutils.all_reduce(
                    metrics[k]["numel"], average=False, device=self.device
                ),
            }
            aggregated_metrics[k]["metric"] = (
                aggregated_metrics[k]["total"] / aggregated_metrics[k]["numel"]
            )
        metrics = aggregated_metrics

        log_dict = {k: metrics[k]["metric"] for k in metrics}
        log_dict.update({"epoch": self.epoch})
        if distutils.is_master():
            log_str = ["{}: {:.4f}".format(k, v) for k, v in log_dict.items()]
            logging.info(", ".join(log_str))

        # Make plots.
        if self.logger is not None:
            self.logger.log(
                log_dict,
                step=self.step,
                split=split,
            )

        if self.ema:
            self.ema.restore()

        return metrics

    @abstractmethod
    def _forward(self, batch_list):
        """Derived classes should implement this function."""

    @abstractmethod
    def _compute_loss(self, out, batch_list):
        """Derived classes should implement this function."""

    @profiler_phase(Phase.BACKWARD)
    def _backward(self, loss):
        self.optimizer.zero_grad()
        if self.config["deepspeed_config"]:
            self.model.backward(loss)
        else:
            loss.backward()
        # Scale down the gradients of shared parameters
        if hasattr(self.model.module, "shared_parameters"):
            for p, factor in self.model.module.shared_parameters:
                if hasattr(p, "grad") and p.grad is not None:
                    p.grad.detach().div_(factor)
                else:
                    if not hasattr(self, "warned_shared_param_no_grad"):
                        self.warned_shared_param_no_grad = True
                        logging.warning(
                            "Some shared parameters do not have a gradient. "
                            "Please check if all shared parameters are used "
                            "and point to PyTorch parameters."
                        )
        if self.clip_grad_norm:
            if self.scaler:
                self.scaler.unscale_(self.optimizer)
            grad_norm = torch.nn.utils.clip_grad_norm_(
                self.model.parameters(),
                max_norm=self.clip_grad_norm,
            )
            if self.logger is not None:
                self.logger.log(
                    {"grad_norm": grad_norm}, step=self.step, split="train"
                )
        if self.scaler:
            self.scaler.step(self.optimizer)
            self.scaler.update()
        else:
            self.optimizer.step()
        if self.ema:
            self.ema.update()

    def save_results(self, predictions, results_file, keys):
        if results_file is None:
            return

        results_file_path = os.path.join(
            self.config["cmd"]["results_dir"],
            f"{self.name}_{results_file}_{distutils.get_rank()}.npz",
        )
        np.savez_compressed(
            results_file_path,
            ids=predictions["id"],
            **{key: predictions[key] for key in keys},
        )

        distutils.synchronize()
        if distutils.is_master():
            gather_results = defaultdict(list)
            full_path = os.path.join(
                self.config["cmd"]["results_dir"],
                f"{self.name}_{results_file}.npz",
            )

            for i in range(distutils.get_world_size()):
                rank_path = os.path.join(
                    self.config["cmd"]["results_dir"],
                    f"{self.name}_{results_file}_{i}.npz",
                )
                rank_results = np.load(rank_path, allow_pickle=True)
                gather_results["ids"].extend(rank_results["ids"])
                for key in keys:
                    gather_results[key].extend(rank_results[key])
                os.remove(rank_path)

            # Because of how distributed sampler works, some system ids
            # might be repeated to make no. of samples even across GPUs.
            _, idx = np.unique(gather_results["ids"], return_index=True)
            gather_results["ids"] = np.array(gather_results["ids"])[idx]
            for k in keys:
                if k == "forces":
                    gather_results[k] = np.concatenate(
                        np.array(gather_results[k])[idx]
                    )
                elif k == "chunk_idx":
                    gather_results[k] = np.cumsum(
                        np.array(gather_results[k])[idx]
                    )[:-1]
                else:
                    gather_results[k] = np.array(gather_results[k])[idx]

            logging.info(f"Writing results to {full_path}")
            np.savez_compressed(full_path, **gather_results)<|MERGE_RESOLUTION|>--- conflicted
+++ resolved
@@ -66,11 +66,8 @@
         name="base_trainer",
         slurm={},
         noddp=False,
-<<<<<<< HEAD
         deepspeed_config=None,
-=======
         profiler={"enabled": False},
->>>>>>> dd60195d
     ):
         self.name = name
         self.cpu = cpu
@@ -147,11 +144,8 @@
             },
             "slurm": slurm,
             "noddp": noddp,
-<<<<<<< HEAD
             "deepspeed_config": deepspeed_config,
-=======
             "profiler": profiler,
->>>>>>> dd60195d
         }
         # AMP Scaler
         self.scaler = torch.cuda.amp.GradScaler() if amp else None
