"""
Copyright (c) Facebook, Inc. and its affiliates.

This source code is licensed under the MIT license found in the
LICENSE file in the root directory of this source tree.
"""

import logging
import os
from collections import defaultdict
from contextlib import ExitStack

import numpy as np
import torch
import torch_geometric
from tqdm import tqdm

from ocpmodels.common import distutils
from ocpmodels.common.registry import registry
from ocpmodels.common.relaxation.ml_relaxation import ml_relax
from ocpmodels.common.utils import check_traj_files
from ocpmodels.modules.evaluator import Evaluator
from ocpmodels.modules.normalizer import Normalizer
from ocpmodels.tracking.profiler import (
    Phase,
    Profiler,
    profiler_phase,
    set_profiler,
)
from ocpmodels.trainers.base_trainer import BaseTrainer


@registry.register_trainer("forces")
class ForcesTrainer(BaseTrainer):
    """
    Trainer class for the Structure to Energy & Force (S2EF) and Initial State to
    Relaxed State (IS2RS) tasks.

    .. note::

        Examples of configurations for task, model, dataset and optimizer
        can be found in `configs/ocp_s2ef <https://github.com/Open-Catalyst-Project/baselines/tree/master/configs/ocp_is2re/>`_
        and `configs/ocp_is2rs <https://github.com/Open-Catalyst-Project/baselines/tree/master/configs/ocp_is2rs/>`_.

    Args:
        task (dict): Task configuration.
        model (dict): Model configuration.
        dataset (dict): Dataset configuration. The dataset needs to be a SinglePointLMDB dataset.
        optimizer (dict): Optimizer configuration.
        identifier (str): Experiment identifier that is appended to log directory.
        run_dir (str, optional): Path to the run directory where logs are to be saved.
            (default: :obj:`None`)
        is_debug (bool, optional): Run in debug mode.
            (default: :obj:`False`)
        is_hpo (bool, optional): Run hyperparameter optimization with Ray Tune.
            (default: :obj:`False`)
        print_every (int, optional): Frequency of printing logs.
            (default: :obj:`100`)
        seed (int, optional): Random number seed.
            (default: :obj:`None`)
        logger (str, optional): Type of logger to be used.
            (default: :obj:`tensorboard`)
        local_rank (int, optional): Local rank of the process, only applicable for distributed training.
            (default: :obj:`0`)
        amp (bool, optional): Run using automatic mixed precision.
            (default: :obj:`False`)
        slurm (dict): Slurm configuration. Currently just for keeping track.
            (default: :obj:`{}`)
    """

    def __init__(
        self,
        task,
        model,
        dataset,
        optimizer,
        identifier,
        normalizer=None,
        timestamp_id=None,
        run_dir=None,
        is_debug=False,
        is_hpo=False,
        print_every=100,
        seed=None,
        logger="tensorboard",
        local_rank=0,
        amp=False,
        cpu=False,
        slurm={},
        noddp=False,
<<<<<<< HEAD
        deepspeed_config=None
=======
        profiler={"enabled": False},
>>>>>>> dd60195d
    ):
        super().__init__(
            task=task,
            model=model,
            dataset=dataset,
            optimizer=optimizer,
            identifier=identifier,
            normalizer=normalizer,
            timestamp_id=timestamp_id,
            run_dir=run_dir,
            is_debug=is_debug,
            is_hpo=is_hpo,
            print_every=print_every,
            seed=seed,
            logger=logger,
            local_rank=local_rank,
            amp=amp,
            cpu=cpu,
            name="s2ef",
            slurm=slurm,
            noddp=noddp,
<<<<<<< HEAD
            deepspeed_config=deepspeed_config
=======
            profiler=profiler,
>>>>>>> dd60195d
        )

    def load_task(self):
        logging.info(f"Loading dataset: {self.config['task']['dataset']}")

        if "relax_dataset" in self.config["task"]:
            self.relax_dataset = registry.get_dataset_class("lmdb")(
                self.config["task"]["relax_dataset"]
            )
            self.relax_sampler = self.get_sampler(
                self.relax_dataset,
                self.config["optim"].get(
                    "eval_batch_size", self.config["optim"]["batch_size"]
                ),
                shuffle=False,
            )
            self.relax_loader = self.get_dataloader(
                self.relax_dataset,
                self.relax_sampler,
            )

        self.num_targets = 1

        # If we're computing gradients wrt input, set mean of normalizer to 0 --
        # since it is lost when compute dy / dx -- and std to forward target std
        if self.config["model_attributes"].get("regress_forces", True):
            if self.normalizer.get("normalize_labels", False):
                if "grad_target_mean" in self.normalizer:
                    self.normalizers["grad_target"] = Normalizer(
                        mean=self.normalizer["grad_target_mean"],
                        std=self.normalizer["grad_target_std"],
                        device=self.device,
                    )
                else:
                    self.normalizers["grad_target"] = Normalizer(
                        tensor=self.train_loader.dataset.data.y[
                            self.train_loader.dataset.__indices__
                        ],
                        device=self.device,
                    )
                    self.normalizers["grad_target"].mean.fill_(0)

    # Takes in a new data source and generates predictions on it.
    @torch.no_grad()
    def predict(
        self,
        data_loader,
        per_image=True,
        results_file=None,
        disable_tqdm=False,
    ):
        if distutils.is_master() and not disable_tqdm:
            logging.info("Predicting on test.")
        assert isinstance(
            data_loader,
            (
                torch.utils.data.dataloader.DataLoader,
                torch_geometric.data.Batch,
            ),
        )
        rank = distutils.get_rank()

        if isinstance(data_loader, torch_geometric.data.Batch):
            data_loader = [[data_loader]]

        self.model.eval()
        if self.ema:
            self.ema.store()
            self.ema.copy_to()

        if self.normalizers is not None and "target" in self.normalizers:
            self.normalizers["target"].to(self.device)
            self.normalizers["grad_target"].to(self.device)

        predictions = {"id": [], "energy": [], "forces": [], "chunk_idx": []}

        for i, batch_list in tqdm(
            enumerate(data_loader),
            total=len(data_loader),
            position=rank,
            desc="device {}".format(rank),
            disable=disable_tqdm,
        ):
            with torch.cuda.amp.autocast(enabled=self.scaler is not None):
                out = self._forward(batch_list)

            if self.normalizers is not None and "target" in self.normalizers:
                out["energy"] = self.normalizers["target"].denorm(
                    out["energy"]
                )
                out["forces"] = self.normalizers["grad_target"].denorm(
                    out["forces"]
                )
            if per_image:
                systemids = [
                    str(i) + "_" + str(j)
                    for i, j in zip(
                        batch_list[0].sid.tolist(), batch_list[0].fid.tolist()
                    )
                ]
                predictions["id"].extend(systemids)
                predictions["energy"].extend(
                    out["energy"].to(torch.float16).tolist()
                )
                batch_natoms = torch.cat(
                    [batch.natoms for batch in batch_list]
                )
                batch_fixed = torch.cat([batch.fixed for batch in batch_list])
                forces = out["forces"].cpu().detach().to(torch.float16)
                per_image_forces = torch.split(forces, batch_natoms.tolist())
                per_image_forces = [
                    force.numpy() for force in per_image_forces
                ]
                # evalAI only requires forces on free atoms
                if results_file is not None:
                    _per_image_fixed = torch.split(
                        batch_fixed, batch_natoms.tolist()
                    )
                    _per_image_free_forces = [
                        force[(fixed == 0).tolist()]
                        for force, fixed in zip(
                            per_image_forces, _per_image_fixed
                        )
                    ]
                    _chunk_idx = np.array(
                        [
                            free_force.shape[0]
                            for free_force in _per_image_free_forces
                        ]
                    )
                    per_image_forces = _per_image_free_forces
                    predictions["chunk_idx"].extend(_chunk_idx)
                predictions["forces"].extend(per_image_forces)
            else:
                predictions["energy"] = out["energy"].detach()
                predictions["forces"] = out["forces"].detach()
                return predictions

        predictions["forces"] = np.array(predictions["forces"])
        predictions["chunk_idx"] = np.array(predictions["chunk_idx"])
        predictions["energy"] = np.array(predictions["energy"])
        predictions["id"] = np.array(predictions["id"])
        self.save_results(
            predictions, results_file, keys=["energy", "forces", "chunk_idx"]
        )

        if self.ema:
            self.ema.restore()

        return predictions

    def update_best(
        self,
        primary_metric,
        val_metrics,
        disable_eval_tqdm=True,
    ):
        if (
            "mae" in primary_metric
            and val_metrics[primary_metric]["metric"] < self.best_val_metric
        ) or (
            "mae" not in primary_metric
            and val_metrics[primary_metric]["metric"] > self.best_val_metric
        ):
            self.best_val_metric = val_metrics[primary_metric]["metric"]
            self.save(
                metrics=val_metrics,
                checkpoint_file="best_checkpoint.pt",
                training_state=False,
            )
            if self.test_loader is not None:
                self.predict(
                    self.test_loader,
                    results_file="predictions",
                    disable_tqdm=disable_eval_tqdm,
                )

    # flake8: noqa: 901
    def train(self, disable_eval_tqdm=False):
        eval_every = self.config["optim"].get(
            "eval_every", len(self.train_loader)
        )
        checkpoint_every = self.config["optim"].get(
            "checkpoint_every", eval_every
        )
        primary_metric = self.config["task"].get(
            "primary_metric", self.evaluator.task_primary_metric[self.name]
        )
        if (
            not hasattr(self, "primary_metric")
            or self.primary_metric != primary_metric
        ):
            self.best_val_metric = 1e9 if "mae" in primary_metric else -1.0
        else:
            primary_metric = self.primary_metric
        self.metrics = {}

        with ExitStack() as stack:
            profiler_enabled = self.config["profiler"]["enabled"]
            if profiler_enabled:
                profiler = stack.enter_context(
                    Profiler(
                        self.config["profiler"],
                        type(self),
                        self.config["model"],
                    )
                )
                set_profiler(profiler)

            # Calculate start_epoch from step instead of loading the epoch number
            # to prevent inconsistencies due to different batch size in checkpoint.
            start_epoch = self.step // len(self.train_loader)

            for epoch_int in range(
                start_epoch, self.config["optim"]["max_epochs"]
            ):
                if profiler_enabled:
                    profiler.start_epoch()

                self.train_sampler.set_epoch(epoch_int)
                skip_steps = self.step % len(self.train_loader)
                train_loader_iter = iter(self.train_loader)

                for i in range(skip_steps, len(self.train_loader)):
                    self.epoch = epoch_int + (i + 1) / len(self.train_loader)
                    self.step = epoch_int * len(self.train_loader) + i + 1
                    self.model.train()

                    # Get a batch.
                    if profiler_enabled:
                        profiler.start_phase(Phase.DATALOADING)
                    batch = next(train_loader_iter)
                    if profiler_enabled:
                        profiler.end_phase(Phase.DATALOADING)

                    # Forward, loss, backward.
                    with torch.cuda.amp.autocast(
                        enabled=self.scaler is not None
                    ):
                        out = self._forward(batch)
                        loss = self._compute_loss(out, batch)
                    loss = self.scaler.scale(loss) if self.scaler else loss
                    self._backward(loss)
                    scale = self.scaler.get_scale() if self.scaler else 1.0

                    # Compute metrics.
                    self.metrics = self._compute_metrics(
                        out,
                        batch,
                        self.evaluator,
                        self.metrics,
                    )
                    self.metrics = self.evaluator.update(
                        "loss", loss.item() / scale, self.metrics
                    )

                    # Log metrics.
                    log_dict = {
                        k: self.metrics[k]["metric"] for k in self.metrics
                    }
                    log_dict.update(
                        {
                            "lr": self.scheduler.get_lr(),
                            "epoch": self.epoch,
                            "step": self.step,
                        }
                    )
                    if (
                        self.step % self.config["cmd"]["print_every"] == 0
                        and distutils.is_master()
                        and not self.is_hpo
                    ):
                        log_str = [
                            "{}: {:.2e}".format(k, v)
                            for k, v in log_dict.items()
                        ]
                        logging.info(", ".join(log_str))
                        self.metrics = {}

                    if self.logger is not None:
                        self.logger.log(
                            log_dict,
                            step=self.step,
                            split="train",
                        )

                    if (
                        checkpoint_every != -1
                        and self.step % checkpoint_every == 0
                    ):
                        self.save(
                            checkpoint_file="checkpoint.pt",
                            training_state=True,
                        )

                    # Evaluate on val set every `eval_every` iterations.
                    if self.step % eval_every == 0:
                        if self.val_loader is not None:
                            val_metrics = self.validate(
                                split="val",
                                disable_tqdm=disable_eval_tqdm,
                            )
                            self.update_best(
                                primary_metric,
                                val_metrics,
                                disable_eval_tqdm=disable_eval_tqdm,
                            )
                            if self.is_hpo:
                                self.hpo_update(
                                    self.epoch,
                                    self.step,
                                    self.metrics,
                                    val_metrics,
                                )

                        if self.config["task"].get("eval_relaxations", False):
                            if "relax_dataset" not in self.config["task"]:
                                logging.warning(
                                    "Cannot evaluate relaxations, relax_dataset not specified"
                                )
                            else:
                                self.run_relaxations()

                    if self.scheduler.scheduler_type == "ReduceLROnPlateau":
                        if self.step % eval_every == 0:
                            self.scheduler.step(
                                metrics=val_metrics[primary_metric]["metric"],
                            )
                    else:
                        self.scheduler.step()

                torch.cuda.empty_cache()
                if profiler_enabled:
                    profiler.end_epoch()

                if checkpoint_every == -1:
                    self.save(
                        checkpoint_file="checkpoint.pt", training_state=True
                    )

        self.train_dataset.close_db()
        if self.config.get("val_dataset", False):
            self.val_dataset.close_db()
        if self.config.get("test_dataset", False):
            self.test_dataset.close_db()

    @profiler_phase(Phase.FORWARD)
    def _forward(self, batch_list):
        # forward pass.
        if self.config["model_attributes"].get("regress_forces", True):
            out_energy, out_forces = self.model(batch_list)
        else:
            out_energy = self.model(batch_list)

        if out_energy.shape[-1] == 1:
            out_energy = out_energy.view(-1)

        out = {
            "energy": out_energy,
        }

        if self.config["model_attributes"].get("regress_forces", True):
            out["forces"] = out_forces

        return out

    def _compute_loss(self, out, batch_list):
        loss = []

        # Energy loss.
        energy_target = torch.cat(
            [batch.y.to(self.device) for batch in batch_list], dim=0
        )
        if self.normalizer.get("normalize_labels", False):
            energy_target = self.normalizers["target"].norm(energy_target)
        energy_mult = self.config["optim"].get("energy_coefficient", 1)
        loss.append(
            energy_mult * self.loss_fn["energy"](out["energy"], energy_target)
        )

        # Force loss.
        if self.config["model_attributes"].get("regress_forces", True):
            force_target = torch.cat(
                [batch.force.to(self.device) for batch in batch_list], dim=0
            )
            if self.normalizer.get("normalize_labels", False):
                force_target = self.normalizers["grad_target"].norm(
                    force_target
                )

            tag_specific_weights = self.config["task"].get(
                "tag_specific_weights", []
            )
            if tag_specific_weights != []:
                # handle tag specific weights as introduced in forcenet
                assert len(tag_specific_weights) == 3

                batch_tags = torch.cat(
                    [
                        batch.tags.float().to(self.device)
                        for batch in batch_list
                    ],
                    dim=0,
                )
                weight = torch.zeros_like(batch_tags)
                weight[batch_tags == 0] = tag_specific_weights[0]
                weight[batch_tags == 1] = tag_specific_weights[1]
                weight[batch_tags == 2] = tag_specific_weights[2]

                loss_force_list = torch.abs(out["forces"] - force_target)
                train_loss_force_unnormalized = torch.sum(
                    loss_force_list * weight.view(-1, 1)
                )
                train_loss_force_normalizer = 3.0 * weight.sum()

                # add up normalizer to obtain global normalizer
                distutils.all_reduce(train_loss_force_normalizer)

                # perform loss normalization before backprop
                train_loss_force_normalized = train_loss_force_unnormalized * (
                    distutils.get_world_size() / train_loss_force_normalizer
                )
                loss.append(train_loss_force_normalized)

            else:
                # Force coefficient = 30 has been working well for us.
                force_mult = self.config["optim"].get("force_coefficient", 30)
                if self.config["task"].get("train_on_free_atoms", False):
                    fixed = torch.cat(
                        [batch.fixed.to(self.device) for batch in batch_list]
                    )
                    mask = fixed == 0
                    if (
                        self.config["optim"]
                        .get("loss_force", "mae")
                        .startswith("atomwise")
                    ):
                        force_mult = self.config["optim"].get(
                            "force_coefficient", 1
                        )
                        natoms = torch.cat(
                            [
                                batch.natoms.to(self.device)
                                for batch in batch_list
                            ]
                        )
                        natoms = torch.repeat_interleave(natoms, natoms)
                        force_loss = force_mult * self.loss_fn["force"](
                            out["forces"][mask],
                            force_target[mask],
                            natoms=natoms[mask],
                            batch_size=batch_list[0].natoms.shape[0],
                        )
                        loss.append(force_loss)
                    else:
                        loss.append(
                            force_mult
                            * self.loss_fn["force"](
                                out["forces"][mask], force_target[mask]
                            )
                        )
                else:
                    loss.append(
                        force_mult
                        * self.loss_fn["force"](out["forces"], force_target)
                    )

        # Sanity check to make sure the compute graph is correct.
        for lc in loss:
            assert hasattr(lc, "grad_fn")

        loss = sum(loss)
        return loss

    def _compute_metrics(self, out, batch_list, evaluator, metrics={}):
        natoms = torch.cat(
            [batch.natoms.to(self.device) for batch in batch_list], dim=0
        )

        target = {
            "energy": torch.cat(
                [batch.y.to(self.device) for batch in batch_list], dim=0
            ),
            "forces": torch.cat(
                [batch.force.to(self.device) for batch in batch_list], dim=0
            ),
            "natoms": natoms,
        }

        out["natoms"] = natoms

        if self.config["task"].get("eval_on_free_atoms", True):
            fixed = torch.cat(
                [batch.fixed.to(self.device) for batch in batch_list]
            )
            mask = fixed == 0
            out["forces"] = out["forces"][mask]
            target["forces"] = target["forces"][mask]

            s_idx = 0
            natoms_free = []
            for natoms in target["natoms"]:
                natoms_free.append(
                    torch.sum(mask[s_idx : s_idx + natoms]).item()
                )
                s_idx += natoms
            target["natoms"] = torch.LongTensor(natoms_free).to(self.device)
            out["natoms"] = torch.LongTensor(natoms_free).to(self.device)

        if self.normalizer.get("normalize_labels", False):
            out["energy"] = self.normalizers["target"].denorm(out["energy"])
            out["forces"] = self.normalizers["grad_target"].denorm(
                out["forces"]
            )

        metrics = evaluator.eval(out, target, prev_metrics=metrics)
        return metrics

    def run_relaxations(self, split="val"):
        logging.info("Running ML-relaxations")
        self.model.eval()
        if self.ema:
            self.ema.store()
            self.ema.copy_to()

        evaluator_is2rs, metrics_is2rs = Evaluator(task="is2rs"), {}
        evaluator_is2re, metrics_is2re = Evaluator(task="is2re"), {}

        # Need both `pos_relaxed` and `y_relaxed` to compute val IS2R* metrics.
        # Else just generate predictions.
        if (
            hasattr(self.relax_dataset[0], "pos_relaxed")
            and self.relax_dataset[0].pos_relaxed is not None
        ) and (
            hasattr(self.relax_dataset[0], "y_relaxed")
            and self.relax_dataset[0].y_relaxed is not None
        ):
            split = "val"
        else:
            split = "test"

        ids = []
        relaxed_positions = []
        chunk_idx = []
        for i, batch in tqdm(
            enumerate(self.relax_loader), total=len(self.relax_loader)
        ):
            if i >= self.config["task"].get("num_relaxation_batches", 1e9):
                break

            # If all traj files already exist, then skip this batch
            if check_traj_files(
                batch, self.config["task"]["relax_opt"].get("traj_dir", None)
            ):
                logging.info(f"Skipping batch: {batch[0].sid.tolist()}")
                continue

            relaxed_batch = ml_relax(
                batch=batch,
                model=self,
                steps=self.config["task"].get("relaxation_steps", 200),
                fmax=self.config["task"].get("relaxation_fmax", 0.0),
                relax_opt=self.config["task"]["relax_opt"],
                device=self.device,
                transform=None,
            )

            if self.config["task"].get("write_pos", False):
                systemids = [str(i) for i in relaxed_batch.sid.tolist()]
                natoms = relaxed_batch.natoms.tolist()
                positions = torch.split(relaxed_batch.pos, natoms)
                batch_relaxed_positions = [pos.tolist() for pos in positions]

                relaxed_positions += batch_relaxed_positions
                chunk_idx += natoms
                ids += systemids

            if split == "val":
                mask = relaxed_batch.fixed == 0
                s_idx = 0
                natoms_free = []
                for natoms in relaxed_batch.natoms:
                    natoms_free.append(
                        torch.sum(mask[s_idx : s_idx + natoms]).item()
                    )
                    s_idx += natoms

                target = {
                    "energy": relaxed_batch.y_relaxed,
                    "positions": relaxed_batch.pos_relaxed[mask],
                    "cell": relaxed_batch.cell,
                    "pbc": torch.tensor([True, True, True]),
                    "natoms": torch.LongTensor(natoms_free),
                }

                prediction = {
                    "energy": relaxed_batch.y,
                    "positions": relaxed_batch.pos[mask],
                    "cell": relaxed_batch.cell,
                    "pbc": torch.tensor([True, True, True]),
                    "natoms": torch.LongTensor(natoms_free),
                }

                metrics_is2rs = evaluator_is2rs.eval(
                    prediction,
                    target,
                    metrics_is2rs,
                )
                metrics_is2re = evaluator_is2re.eval(
                    {"energy": prediction["energy"]},
                    {"energy": target["energy"]},
                    metrics_is2re,
                )

        if self.config["task"].get("write_pos", False):
            rank = distutils.get_rank()
            pos_filename = os.path.join(
                self.config["cmd"]["results_dir"], f"relaxed_pos_{rank}.npz"
            )
            np.savez_compressed(
                pos_filename,
                ids=ids,
                pos=np.array(relaxed_positions, dtype=object),
                chunk_idx=chunk_idx,
            )

            distutils.synchronize()
            if distutils.is_master():
                gather_results = defaultdict(list)
                full_path = os.path.join(
                    self.config["cmd"]["results_dir"],
                    "relaxed_positions.npz",
                )

                for i in range(distutils.get_world_size()):
                    rank_path = os.path.join(
                        self.config["cmd"]["results_dir"],
                        f"relaxed_pos_{i}.npz",
                    )
                    rank_results = np.load(rank_path, allow_pickle=True)
                    gather_results["ids"].extend(rank_results["ids"])
                    gather_results["pos"].extend(rank_results["pos"])
                    gather_results["chunk_idx"].extend(
                        rank_results["chunk_idx"]
                    )
                    os.remove(rank_path)

                # Because of how distributed sampler works, some system ids
                # might be repeated to make no. of samples even across GPUs.
                _, idx = np.unique(gather_results["ids"], return_index=True)
                gather_results["ids"] = np.array(gather_results["ids"])[idx]
                gather_results["pos"] = np.concatenate(
                    np.array(gather_results["pos"])[idx]
                )
                gather_results["chunk_idx"] = np.cumsum(
                    np.array(gather_results["chunk_idx"])[idx]
                )[
                    :-1
                ]  # np.split does not need last idx, assumes n-1:end

                logging.info(f"Writing results to {full_path}")
                np.savez_compressed(full_path, **gather_results)

        if split == "val":
            for task in ["is2rs", "is2re"]:
                metrics = eval(f"metrics_{task}")
                aggregated_metrics = {}
                for k in metrics:
                    aggregated_metrics[k] = {
                        "total": distutils.all_reduce(
                            metrics[k]["total"],
                            average=False,
                            device=self.device,
                        ),
                        "numel": distutils.all_reduce(
                            metrics[k]["numel"],
                            average=False,
                            device=self.device,
                        ),
                    }
                    aggregated_metrics[k]["metric"] = (
                        aggregated_metrics[k]["total"]
                        / aggregated_metrics[k]["numel"]
                    )
                metrics = aggregated_metrics

                # Make plots.
                log_dict = {
                    f"{task}_{k}": metrics[k]["metric"] for k in metrics
                }
                if self.logger is not None:
                    self.logger.log(
                        log_dict,
                        step=self.step,
                        split=split,
                    )

                if distutils.is_master():
                    logging.info(metrics)

        if self.ema:
            self.ema.restore()<|MERGE_RESOLUTION|>--- conflicted
+++ resolved
@@ -88,11 +88,8 @@
         cpu=False,
         slurm={},
         noddp=False,
-<<<<<<< HEAD
-        deepspeed_config=None
-=======
+        deepspeed_config=None,
         profiler={"enabled": False},
->>>>>>> dd60195d
     ):
         super().__init__(
             task=task,
@@ -114,11 +111,8 @@
             name="s2ef",
             slurm=slurm,
             noddp=noddp,
-<<<<<<< HEAD
-            deepspeed_config=deepspeed_config
-=======
+            deepspeed_config=deepspeed_config,
             profiler=profiler,
->>>>>>> dd60195d
         )
 
     def load_task(self):
