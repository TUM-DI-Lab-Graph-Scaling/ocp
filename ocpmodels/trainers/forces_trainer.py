"""
Copyright (c) Facebook, Inc. and its affiliates.

This source code is licensed under the MIT license found in the
LICENSE file in the root directory of this source tree.
"""

import logging
import os
from collections import defaultdict
from contextlib import ExitStack

import numpy as np
import torch
import torch_geometric
from tqdm import tqdm

from ocpmodels.common import distutils
from ocpmodels.common.registry import registry
from ocpmodels.common.relaxation.ml_relaxation import ml_relax
from ocpmodels.common.utils import check_traj_files
from ocpmodels.modules.evaluator import Evaluator
from ocpmodels.modules.normalizer import Normalizer
from ocpmodels.tracking.profiler import (
    Phase,
    Profiler,
    profiler_phase,
    set_profiler,
)
from ocpmodels.trainers.base_trainer import BaseTrainer


@registry.register_trainer("forces")
class ForcesTrainer(BaseTrainer):
    """
    Trainer class for the Structure to Energy & Force (S2EF) and Initial State to
    Relaxed State (IS2RS) tasks.

    .. note::

        Examples of configurations for task, model, dataset and optimizer
        can be found in `configs/ocp_s2ef <https://github.com/Open-Catalyst-Project/baselines/tree/master/configs/ocp_is2re/>`_
        and `configs/ocp_is2rs <https://github.com/Open-Catalyst-Project/baselines/tree/master/configs/ocp_is2rs/>`_.

    Args:
        task (dict): Task configuration.
        model (dict): Model configuration.
        dataset (dict): Dataset configuration. The dataset needs to be a SinglePointLMDB dataset.
        optimizer (dict): Optimizer configuration.
        identifier (str): Experiment identifier that is appended to log directory.
        run_dir (str, optional): Path to the run directory where logs are to be saved.
            (default: :obj:`None`)
        is_debug (bool, optional): Run in debug mode.
            (default: :obj:`False`)
        is_hpo (bool, optional): Run hyperparameter optimization with Ray Tune.
            (default: :obj:`False`)
        print_every (int, optional): Frequency of printing logs.
            (default: :obj:`100`)
        seed (int, optional): Random number seed.
            (default: :obj:`None`)
        logger (str, optional): Type of logger to be used.
            (default: :obj:`tensorboard`)
        local_rank (int, optional): Local rank of the process, only applicable for distributed training.
            (default: :obj:`0`)
        amp (bool, optional): Run using automatic mixed precision.
            (default: :obj:`False`)
        slurm (dict): Slurm configuration. Currently just for keeping track.
            (default: :obj:`{}`)
    """

    def __init__(
        self,
        task,
        model,
        dataset,
        optimizer,
        identifier,
        normalizer=None,
        timestamp_id=None,
        run_dir=None,
        is_debug=False,
        is_hpo=False,
        print_every=100,
        seed=None,
        logger="tensorboard",
        local_rank=0,
        amp=False,
        cpu=False,
        slurm={},
        noddp=False,
        deepspeed_config=None,
        profiler={"enabled": False},
    ):
        super().__init__(
            task=task,
            model=model,
            dataset=dataset,
            optimizer=optimizer,
            identifier=identifier,
            normalizer=normalizer,
            timestamp_id=timestamp_id,
            run_dir=run_dir,
            is_debug=is_debug,
            is_hpo=is_hpo,
            print_every=print_every,
            seed=seed,
            logger=logger,
            local_rank=local_rank,
            amp=amp,
            cpu=cpu,
            name="s2ef",
            slurm=slurm,
            noddp=noddp,
            deepspeed_config=deepspeed_config,
            profiler=profiler,
        )

    def load_task(self):
        logging.info(f"Loading dataset: {self.config['task']['dataset']}")

        if "relax_dataset" in self.config["task"]:
            self.relax_dataset = registry.get_dataset_class("lmdb")(
                self.config["task"]["relax_dataset"]
            )
            self.relax_sampler = self.get_sampler(
                self.relax_dataset,
                self.config["optim"].get(
                    "eval_batch_size", self.config["optim"]["batch_size"]
                ),
                shuffle=False,
            )
            self.relax_loader = self.get_dataloader(
                self.relax_dataset,
                self.relax_sampler,
            )

        self.num_targets = 1

        # If we're computing gradients wrt input, set mean of normalizer to 0 --
        # since it is lost when compute dy / dx -- and std to forward target std
        if self.config["model_attributes"].get("regress_forces", True):
            if self.normalizer.get("normalize_labels", False):
                if "grad_target_mean" in self.normalizer:
                    self.normalizers["grad_target"] = Normalizer(
                        mean=self.normalizer["grad_target_mean"],
                        std=self.normalizer["grad_target_std"],
                        device=self.device,
                    )
                else:
                    self.normalizers["grad_target"] = Normalizer(
                        tensor=self.train_loader.dataset.data.y[
                            self.train_loader.dataset.__indices__
                        ],
                        device=self.device,
                    )
                    self.normalizers["grad_target"].mean.fill_(0)

    # Takes in a new data source and generates predictions on it.
    @torch.no_grad()
    def predict(
        self,
        data_loader,
        per_image=True,
        results_file=None,
        disable_tqdm=False,
    ):
        if distutils.is_master() and not disable_tqdm:
            logging.info("Predicting on test.")
        assert isinstance(
            data_loader,
            (
                torch.utils.data.dataloader.DataLoader,
                torch_geometric.data.Batch,
            ),
        )
        rank = distutils.get_rank()

        if isinstance(data_loader, torch_geometric.data.Batch):
            data_loader = [[data_loader]]

        self.model.eval()
        if self.ema:
            self.ema.store()
            self.ema.copy_to()

        if self.normalizers is not None and "target" in self.normalizers:
            self.normalizers["target"].to(self.device)
            self.normalizers["grad_target"].to(self.device)

        predictions = {"id": [], "energy": [], "forces": [], "chunk_idx": []}

        for i, batch_list in tqdm(
            enumerate(data_loader),
            total=len(data_loader),
            position=rank,
            desc="device {}".format(rank),
            disable=disable_tqdm,
        ):
            with torch.cuda.amp.autocast(enabled=self.scaler is not None):
                out = self._forward(batch_list)

            if self.normalizers is not None and "target" in self.normalizers:
                out["energy"] = self.normalizers["target"].denorm(
                    out["energy"]
                )
                out["forces"] = self.normalizers["grad_target"].denorm(
                    out["forces"]
                )
            if per_image:
                systemids = [
                    str(i) + "_" + str(j)
                    for i, j in zip(
                        batch_list[0].sid.tolist(), batch_list[0].fid.tolist()
                    )
                ]
                predictions["id"].extend(systemids)
                predictions["energy"].extend(
                    out["energy"].to(torch.float16).tolist()
                )
                batch_natoms = torch.cat(
                    [batch.natoms for batch in batch_list]
                )
                batch_fixed = torch.cat([batch.fixed for batch in batch_list])
                forces = out["forces"].cpu().detach().to(torch.float16)
                per_image_forces = torch.split(forces, batch_natoms.tolist())
                per_image_forces = [
                    force.numpy() for force in per_image_forces
                ]
                # evalAI only requires forces on free atoms
                if results_file is not None:
                    _per_image_fixed = torch.split(
                        batch_fixed, batch_natoms.tolist()
                    )
                    _per_image_free_forces = [
                        force[(fixed == 0).tolist()]
                        for force, fixed in zip(
                            per_image_forces, _per_image_fixed
                        )
                    ]
                    _chunk_idx = np.array(
                        [
                            free_force.shape[0]
                            for free_force in _per_image_free_forces
                        ]
                    )
                    per_image_forces = _per_image_free_forces
                    predictions["chunk_idx"].extend(_chunk_idx)
                predictions["forces"].extend(per_image_forces)
            else:
                predictions["energy"] = out["energy"].detach()
                predictions["forces"] = out["forces"].detach()
                return predictions

        predictions["forces"] = np.array(predictions["forces"])
        predictions["chunk_idx"] = np.array(predictions["chunk_idx"])
        predictions["energy"] = np.array(predictions["energy"])
        predictions["id"] = np.array(predictions["id"])
        self.save_results(
            predictions, results_file, keys=["energy", "forces", "chunk_idx"]
        )

        if self.ema:
            self.ema.restore()

        return predictions

    def update_best(
        self,
        primary_metric,
        val_metrics,
        disable_eval_tqdm=True,
    ):
        if (
            "mae" in primary_metric
            and val_metrics[primary_metric]["metric"] < self.best_val_metric
        ) or (
            "mae" not in primary_metric
            and val_metrics[primary_metric]["metric"] > self.best_val_metric
        ):
            self.best_val_metric = val_metrics[primary_metric]["metric"]
            self.save(
                metrics=val_metrics,
                checkpoint_file="best_checkpoint.pt",
                training_state=False,
            )
            if self.test_loader is not None:
                self.predict(
                    self.test_loader,
                    results_file="predictions",
                    disable_tqdm=disable_eval_tqdm,
                )

    # flake8: noqa: 901
    def train(self, disable_eval_tqdm=False):
        eval_every = self.config["optim"].get(
            "eval_every", len(self.train_loader)
        )
        checkpoint_every = self.config["optim"].get(
            "checkpoint_every", eval_every
        )
        primary_metric = self.config["task"].get(
            "primary_metric", self.evaluator.task_primary_metric[self.name]
        )
        if (
            not hasattr(self, "primary_metric")
            or self.primary_metric != primary_metric
        ):
            self.best_val_metric = 1e9 if "mae" in primary_metric else -1.0
        else:
            primary_metric = self.primary_metric
        self.metrics = {}

        with ExitStack() as stack:
            profiler_enabled = self.config["profiler"]["enabled"]
            if profiler_enabled:
                profiler = stack.enter_context(
                    Profiler(
                        self.config["profiler"],
                        type(self),
                        self.config["model"],
<<<<<<< HEAD
=======
                        self.config["deepspeed_config"],
>>>>>>> 81592cc4
                    )
                )
                set_profiler(profiler)

            # Calculate start_epoch from step instead of loading the epoch number
            # to prevent inconsistencies due to different batch size in checkpoint.
            start_epoch = self.step // len(self.train_loader)

            for epoch_int in range(
                start_epoch, self.config["optim"]["max_epochs"]
            ):
                if profiler_enabled:
                    profiler.start_epoch()

                self.train_sampler.set_epoch(epoch_int)
                skip_steps = self.step % len(self.train_loader)
                train_loader_iter = iter(self.train_loader)

                for i in range(skip_steps, len(self.train_loader)):
                    self.epoch = epoch_int + (i + 1) / len(self.train_loader)
                    self.step = epoch_int * len(self.train_loader) + i + 1
                    self.model.train()

                    # Get a batch.
                    if profiler_enabled:
                        profiler.start_phase(Phase.DATALOADING)
                    batch = next(train_loader_iter)
                    if profiler_enabled:
                        profiler.end_phase(Phase.DATALOADING)

                    # Forward, loss, backward.
                    with torch.cuda.amp.autocast(
                        enabled=self.scaler is not None
                    ):
                        out = self._forward(batch)
                        loss = self._compute_loss(out, batch)
                    loss = self.scaler.scale(loss) if self.scaler else loss
                    self._backward(loss)
                    scale = self.scaler.get_scale() if self.scaler else 1.0

                    # Compute metrics.
                    self.metrics = self._compute_metrics(
                        out,
                        batch,
                        self.evaluator,
                        self.metrics,
                    )
                    self.metrics = self.evaluator.update(
                        "loss", loss.item() / scale, self.metrics
                    )

                    # Log metrics.
                    log_dict = {
                        k: self.metrics[k]["metric"] for k in self.metrics
                    }
                    log_dict.update(
                        {
                            "lr": self.scheduler.get_lr(),
                            "epoch": self.epoch,
                            "step": self.step,
                        }
                    )
                    if (
                        self.step % self.config["cmd"]["print_every"] == 0
                        and distutils.is_master()
                        and not self.is_hpo
                    ):
                        log_str = [
                            "{}: {:.2e}".format(k, v)
                            for k, v in log_dict.items()
                        ]
                        logging.info(", ".join(log_str))
                        self.metrics = {}

                    if self.logger is not None:
                        self.logger.log(
                            log_dict,
                            step=self.step,
                            split="train",
                        )

                    if (
                        checkpoint_every != -1
                        and self.step % checkpoint_every == 0
                    ):
                        self.save(
                            checkpoint_file="checkpoint.pt",
                            training_state=True,
                        )

                    # Evaluate on val set every `eval_every` iterations.
                    if self.step % eval_every == 0:
                        if self.val_loader is not None:
                            val_metrics = self.validate(
                                split="val",
                                disable_tqdm=disable_eval_tqdm,
                            )
                            self.update_best(
                                primary_metric,
                                val_metrics,
                                disable_eval_tqdm=disable_eval_tqdm,
                            )
                            if self.is_hpo:
                                self.hpo_update(
                                    self.epoch,
                                    self.step,
                                    self.metrics,
                                    val_metrics,
                                )

                        if self.config["task"].get("eval_relaxations", False):
                            if "relax_dataset" not in self.config["task"]:
                                logging.warning(
                                    "Cannot evaluate relaxations, relax_dataset not specified"
                                )
                            else:
                                self.run_relaxations()

                    if self.scheduler.scheduler_type == "ReduceLROnPlateau":
                        if self.step % eval_every == 0:
                            self.scheduler.step(
                                metrics=val_metrics[primary_metric]["metric"],
                            )
                    else:
                        self.scheduler.step()

                torch.cuda.empty_cache()
                if profiler_enabled:
                    profiler.end_epoch()

                if checkpoint_every == -1:
                    self.save(
                        checkpoint_file="checkpoint.pt", training_state=True
                    )

        self.train_dataset.close_db()
        if self.config.get("val_dataset", False):
            self.val_dataset.close_db()
        if self.config.get("test_dataset", False):
            self.test_dataset.close_db()

    @profiler_phase(Phase.FORWARD)
    def _forward(self, batch_list):
        # forward pass.
        if self.config["model_attributes"].get("regress_forces", True):
            out_energy, out_forces = self.model(batch_list)
        else:
            out_energy = self.model(batch_list)

        if out_energy.shape[-1] == 1:
            out_energy = out_energy.view(-1)

        out = {
            "energy": out_energy,
        }

        if self.config["model_attributes"].get("regress_forces", True):
            out["forces"] = out_forces

        return out

    def _compute_loss(self, out, batch_list):
        loss = []

        # Energy loss.
        energy_target = torch.cat(
            [batch.y.to(self.device) for batch in batch_list], dim=0
        )
        if self.normalizer.get("normalize_labels", False):
            energy_target = self.normalizers["target"].norm(energy_target)
        energy_mult = self.config["optim"].get("energy_coefficient", 1)
        loss.append(
            energy_mult * self.loss_fn["energy"](out["energy"], energy_target)
        )

        # Force loss.
        if self.config["model_attributes"].get("regress_forces", True):
            force_target = torch.cat(
                [batch.force.to(self.device) for batch in batch_list], dim=0
            )
            if self.normalizer.get("normalize_labels", False):
                force_target = self.normalizers["grad_target"].norm(
                    force_target
                )

            tag_specific_weights = self.config["task"].get(
                "tag_specific_weights", []
            )
            if tag_specific_weights != []:
                # handle tag specific weights as introduced in forcenet
                assert len(tag_specific_weights) == 3

                batch_tags = torch.cat(
                    [
                        batch.tags.float().to(self.device)
                        for batch in batch_list
                    ],
                    dim=0,
                )
                weight = torch.zeros_like(batch_tags)
                weight[batch_tags == 0] = tag_specific_weights[0]
                weight[batch_tags == 1] = tag_specific_weights[1]
                weight[batch_tags == 2] = tag_specific_weights[2]

                loss_force_list = torch.abs(out["forces"] - force_target)
                train_loss_force_unnormalized = torch.sum(
                    loss_force_list * weight.view(-1, 1)
                )
                train_loss_force_normalizer = 3.0 * weight.sum()

                # add up normalizer to obtain global normalizer
                distutils.all_reduce(train_loss_force_normalizer)

                # perform loss normalization before backprop
                train_loss_force_normalized = train_loss_force_unnormalized * (
                    distutils.get_world_size() / train_loss_force_normalizer
                )
                loss.append(train_loss_force_normalized)

            else:
                # Force coefficient = 30 has been working well for us.
                force_mult = self.config["optim"].get("force_coefficient", 30)
                if self.config["task"].get("train_on_free_atoms", False):
                    fixed = torch.cat(
                        [batch.fixed.to(self.device) for batch in batch_list]
                    )
                    mask = fixed == 0
                    if (
                        self.config["optim"]
                        .get("loss_force", "mae")
                        .startswith("atomwise")
                    ):
                        force_mult = self.config["optim"].get(
                            "force_coefficient", 1
                        )
                        natoms = torch.cat(
                            [
                                batch.natoms.to(self.device)
                                for batch in batch_list
                            ]
                        )
                        natoms = torch.repeat_interleave(natoms, natoms)
                        force_loss = force_mult * self.loss_fn["force"](
                            out["forces"][mask],
                            force_target[mask],
                            natoms=natoms[mask],
                            batch_size=batch_list[0].natoms.shape[0],
                        )
                        loss.append(force_loss)
                    else:
                        loss.append(
                            force_mult
                            * self.loss_fn["force"](
                                out["forces"][mask], force_target[mask]
                            )
                        )
                else:
                    loss.append(
                        force_mult
                        * self.loss_fn["force"](out["forces"], force_target)
                    )

        # Sanity check to make sure the compute graph is correct.
        for lc in loss:
            assert hasattr(lc, "grad_fn")

        loss = sum(loss)
        return loss

    def _compute_metrics(self, out, batch_list, evaluator, metrics={}):
        natoms = torch.cat(
            [batch.natoms.to(self.device) for batch in batch_list], dim=0
        )

        target = {
            "energy": torch.cat(
                [batch.y.to(self.device) for batch in batch_list], dim=0
            ),
            "forces": torch.cat(
                [batch.force.to(self.device) for batch in batch_list], dim=0
            ),
            "natoms": natoms,
        }

        out["natoms"] = natoms

        if self.config["task"].get("eval_on_free_atoms", True):
            fixed = torch.cat(
                [batch.fixed.to(self.device) for batch in batch_list]
            )
            mask = fixed == 0
            out["forces"] = out["forces"][mask]
            target["forces"] = target["forces"][mask]

            s_idx = 0
            natoms_free = []
            for natoms in target["natoms"]:
                natoms_free.append(
                    torch.sum(mask[s_idx : s_idx + natoms]).item()
                )
                s_idx += natoms
            target["natoms"] = torch.LongTensor(natoms_free).to(self.device)
            out["natoms"] = torch.LongTensor(natoms_free).to(self.device)

        if self.normalizer.get("normalize_labels", False):
            out["energy"] = self.normalizers["target"].denorm(out["energy"])
            out["forces"] = self.normalizers["grad_target"].denorm(
                out["forces"]
            )

        metrics = evaluator.eval(out, target, prev_metrics=metrics)
        return metrics

    def run_relaxations(self, split="val"):
        logging.info("Running ML-relaxations")
        self.model.eval()
        if self.ema:
            self.ema.store()
            self.ema.copy_to()

        evaluator_is2rs, metrics_is2rs = Evaluator(task="is2rs"), {}
        evaluator_is2re, metrics_is2re = Evaluator(task="is2re"), {}

        # Need both `pos_relaxed` and `y_relaxed` to compute val IS2R* metrics.
        # Else just generate predictions.
        if (
            hasattr(self.relax_dataset[0], "pos_relaxed")
            and self.relax_dataset[0].pos_relaxed is not None
        ) and (
            hasattr(self.relax_dataset[0], "y_relaxed")
            and self.relax_dataset[0].y_relaxed is not None
        ):
            split = "val"
        else:
            split = "test"

        ids = []
        relaxed_positions = []
        chunk_idx = []
        for i, batch in tqdm(
            enumerate(self.relax_loader), total=len(self.relax_loader)
        ):
            if i >= self.config["task"].get("num_relaxation_batches", 1e9):
                break

            # If all traj files already exist, then skip this batch
            if check_traj_files(
                batch, self.config["task"]["relax_opt"].get("traj_dir", None)
            ):
                logging.info(f"Skipping batch: {batch[0].sid.tolist()}")
                continue

            relaxed_batch = ml_relax(
                batch=batch,
                model=self,
                steps=self.config["task"].get("relaxation_steps", 200),
                fmax=self.config["task"].get("relaxation_fmax", 0.0),
                relax_opt=self.config["task"]["relax_opt"],
                device=self.device,
                transform=None,
            )

            if self.config["task"].get("write_pos", False):
                systemids = [str(i) for i in relaxed_batch.sid.tolist()]
                natoms = relaxed_batch.natoms.tolist()
                positions = torch.split(relaxed_batch.pos, natoms)
                batch_relaxed_positions = [pos.tolist() for pos in positions]

                relaxed_positions += batch_relaxed_positions
                chunk_idx += natoms
                ids += systemids

            if split == "val":
                mask = relaxed_batch.fixed == 0
                s_idx = 0
                natoms_free = []
                for natoms in relaxed_batch.natoms:
                    natoms_free.append(
                        torch.sum(mask[s_idx : s_idx + natoms]).item()
                    )
                    s_idx += natoms

                target = {
                    "energy": relaxed_batch.y_relaxed,
                    "positions": relaxed_batch.pos_relaxed[mask],
                    "cell": relaxed_batch.cell,
                    "pbc": torch.tensor([True, True, True]),
                    "natoms": torch.LongTensor(natoms_free),
                }

                prediction = {
                    "energy": relaxed_batch.y,
                    "positions": relaxed_batch.pos[mask],
                    "cell": relaxed_batch.cell,
                    "pbc": torch.tensor([True, True, True]),
                    "natoms": torch.LongTensor(natoms_free),
                }

                metrics_is2rs = evaluator_is2rs.eval(
                    prediction,
                    target,
                    metrics_is2rs,
                )
                metrics_is2re = evaluator_is2re.eval(
                    {"energy": prediction["energy"]},
                    {"energy": target["energy"]},
                    metrics_is2re,
                )

        if self.config["task"].get("write_pos", False):
            rank = distutils.get_rank()
            pos_filename = os.path.join(
                self.config["cmd"]["results_dir"], f"relaxed_pos_{rank}.npz"
            )
            np.savez_compressed(
                pos_filename,
                ids=ids,
                pos=np.array(relaxed_positions, dtype=object),
                chunk_idx=chunk_idx,
            )

            distutils.synchronize()
            if distutils.is_master():
                gather_results = defaultdict(list)
                full_path = os.path.join(
                    self.config["cmd"]["results_dir"],
                    "relaxed_positions.npz",
                )

                for i in range(distutils.get_world_size()):
                    rank_path = os.path.join(
                        self.config["cmd"]["results_dir"],
                        f"relaxed_pos_{i}.npz",
                    )
                    rank_results = np.load(rank_path, allow_pickle=True)
                    gather_results["ids"].extend(rank_results["ids"])
                    gather_results["pos"].extend(rank_results["pos"])
                    gather_results["chunk_idx"].extend(
                        rank_results["chunk_idx"]
                    )
                    os.remove(rank_path)

                # Because of how distributed sampler works, some system ids
                # might be repeated to make no. of samples even across GPUs.
                _, idx = np.unique(gather_results["ids"], return_index=True)
                gather_results["ids"] = np.array(gather_results["ids"])[idx]
                gather_results["pos"] = np.concatenate(
                    np.array(gather_results["pos"])[idx]
                )
                gather_results["chunk_idx"] = np.cumsum(
                    np.array(gather_results["chunk_idx"])[idx]
                )[
                    :-1
                ]  # np.split does not need last idx, assumes n-1:end

                logging.info(f"Writing results to {full_path}")
                np.savez_compressed(full_path, **gather_results)

        if split == "val":
            for task in ["is2rs", "is2re"]:
                metrics = eval(f"metrics_{task}")
                aggregated_metrics = {}
                for k in metrics:
                    aggregated_metrics[k] = {
                        "total": distutils.all_reduce(
                            metrics[k]["total"],
                            average=False,
                            device=self.device,
                        ),
                        "numel": distutils.all_reduce(
                            metrics[k]["numel"],
                            average=False,
                            device=self.device,
                        ),
                    }
                    aggregated_metrics[k]["metric"] = (
                        aggregated_metrics[k]["total"]
                        / aggregated_metrics[k]["numel"]
                    )
                metrics = aggregated_metrics

                # Make plots.
                log_dict = {
                    f"{task}_{k}": metrics[k]["metric"] for k in metrics
                }
                if self.logger is not None:
                    self.logger.log(
                        log_dict,
                        step=self.step,
                        split=split,
                    )

                if distutils.is_master():
                    logging.info(metrics)

        if self.ema:
            self.ema.restore()<|MERGE_RESOLUTION|>--- conflicted
+++ resolved
@@ -318,10 +318,7 @@
                         self.config["profiler"],
                         type(self),
                         self.config["model"],
-<<<<<<< HEAD
-=======
                         self.config["deepspeed_config"],
->>>>>>> 81592cc4
                     )
                 )
                 set_profiler(profiler)
